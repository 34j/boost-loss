--- conflicted
+++ resolved
@@ -34,12 +34,8 @@
 [tool.poetry.group.dev.dependencies]
 pre-commit = ">=3"
 pytest = "^7.0"
-<<<<<<< HEAD
-pytest-cov = "^3.0"
+pytest-cov = "^4.0.0"
 parameterized = "^0.9.0"
-=======
-pytest-cov = "^4.0.0"
->>>>>>> 30eafd5f
 
 [tool.poetry.group.docs]
 optional = true
